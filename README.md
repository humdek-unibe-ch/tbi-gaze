# Toolset to control Tobii Eye Tracker 4c

This repository contains the source code for multiple simple tools that allow to control a Tobii eye tracker from a 3rd party application.
Specifically, this project aims at providing a set of executables that can be called from within [ztree](http://www.ztree.uzh.ch/en.html) to allow eye tracker support for economic experiments.

## Installation
In order to run the executables the following files need to be placed in the same directory as the executables:

 - GazeHelper.dll
 - Newtonsoft.Json.dll
 - Tobii.EyeX.Client.dll
 - Tobii.Interaction.Model.dll
 - Tobii.Interaction.Net.dll
 - blank.cur
 - config.json

Further, the Tobii engine must be running and the eye tracker must be enabled.
To install the Tobii engine for the [Tobii Eye Tracker 4c](https://tobiigaming.com/eye-tracker-4c/) download the software from [here](https://tobiigaming.com/downloadlatest/?bundle=tobii-core).

The Tobii engine starts the following service

    Tobii.Service

and the following processes

    Tobii EyeX Engine
    Tobii.EyeX.Interaction.exe
    Tobii.EyeX.Tray.exe

## Executables
The following executables have been prepared:

### TobiiCalibrate.exe
This program is a simple wrapper for the Tobii calibration tool.
It launches the calibration GUI where the user is led through the calibration process and stores the calibration data in the current profile of the eye tracker engine.

### TobiiGuestClaibrate.exe
This program is a simple wrapper for the Tobii guest calibration tool.
The same as *TobiiCalibrate.exe* it launches the calibration tool, however, the calibration data is stored in a guest profile.

### TobiiTest.exe
This program is a simple wrapper for the Tobii eye tracking testing tool.
It launches a GUI where the result of the calibration can be verified and a new calibration process can be started if required.

### GazeToMouse.exe
This program uses the Tobii Core SDK to get the position on the screen where the user is looking at.
The mouse cursor position is the updated to this position.
As a consequence, the mouse cursor is controlled by the gaze of the user.
This program runs infinitely until it is terminated by an external command.
This should **not** be done with a forced kill (e.g. by executing the command `taskkill /F /IM GazeToMouse.exe` or by killing the task with the task manager) because it prevents the program from gracefully terminating.
This as several consequences:
 - open files are not closed properly and the data stream is cut off. This can lead to corrupt files.
 - if the feature of hiding the mouse pointer is used, the mouse will remain hidden.
 - memory is not freed properly.

Instead `taskkill /IM GazeToMouse.exe` should be used.
This is done in the program `GazeToMouseClose.exe`.

### GazeToMouseClose.exe
This program requests `GazeToMouse.exe` to close gracefully and logs these events to the log file.

### ShowMouse.exe
This program allows to restore the standard mouse pointer.
It might be useful if the program `GazeToMouse.exe` crashes or is closed forcefully such that the mouse pointer is not restored after terminating.
The user might end up with a hidden mouse pointer.
A good solution for such a case is to install a shortcut to `ShowMouse.exe` on the desktop in order to execute it with the keyboard.

## Config File
Each executable of the toolset uses a common config file.
The config file serves to provide the executables with different information such as the location of the Tobii executables.
The config file must be named `config.json` and is read from the following places with the indicated priority:
 1. in the directory of the caller, e.g. the installation folder of `ztree`
 2. in the directory of the executables, i.e. the installation folder of the here described utilities

If no config file can be found, the following default values are used:

    {
        // the path to the output file
        "OutputPath": "",

        // the Tobii installation path
<<<<<<< HEAD
        "TobiiPath": "C:\\Program Files (x86)\\Tobii",
=======
        "TobiiPath": "C:\\Program Files (x86)\\Tobii\\",

        // Path to a transparent mouse icon. This is used to hide the mouse
        // pointer
        "BlankMouseIconPath": "blank.cur",
>>>>>>> e80bd29c

        // Path to the standard mouse pointer icon. This is used to restore the
        // mouse pointer
        "StandardMouseIconPath": "C:\\Windows\\Cursors\\aero_arrow.cur",

        // Tobii EyeX command to run a calibration
        "TobiiCalibrate": "Tobii EyeX Config\\Tobii.EyeX.Configuration.exe",

        // Tobii EyeX parameter to run a calibration
        "TobiiCalibrateArguments": "--calibrate",

        // Tobii EyeX command to run a guest calibration
        "TobiiGuestCalibrate": "Tobii EyeX Config\\Tobii.EyeX.Configuration.exe",

        // Tobii EyeX parameter to run a guest calibration
        "TobiiGuestCalibrateArguments": "--guest-calibration",

        // Tobii EyeX command to run calibration test
        "TobiiTest": "Tobii EyeX Interaction\\Tobii.EyeX.Interaction.TestEyeTracking.exe",

        // filter settings for the eye tracker
        //   0: unfiltered
        //   1: lightly filtered
        "GazeFilter": 0

        // if set to true the mouse curser will be hidden by GazeToMouse.exe and
        // shown by GazeToMouseClose.exe
        "HideMouse": false
    }

## Output File
When running the program `gazeToMouse.exe` an output file is generated which holds the gaze coordinates of the user.
The output file is saved in the directory specified by `OutputPath` in `config.json` and named `<yyyyMMddTHHmmss>_<hostName>_gaze.txt` where
 - `<yyyyMMddTHHmmss>` is replaced by the timestamp when the file was created (e.g. 20180129085521 stands for 2018.01.12 08:55:21).
 - `<hostName>` is replaced by the name of the machine

## Log File
All executables write continuously to the same log file.
<<<<<<< HEAD
This allows to track the eyetracker events that happened throughout a ztree session within one log file.
The log file is produced at the root directory of the installation path of the here described utilities.
=======
This allows to track the eye tracker events that happened throughout a ztree session within one log file.
The log file is produced at the root directory of the application which is making the calls to the executables (e.g. at the location of `zleaf.exe`).
>>>>>>> e80bd29c
<|MERGE_RESOLUTION|>--- conflicted
+++ resolved
@@ -79,15 +79,7 @@
         "OutputPath": "",
 
         // the Tobii installation path
-<<<<<<< HEAD
         "TobiiPath": "C:\\Program Files (x86)\\Tobii",
-=======
-        "TobiiPath": "C:\\Program Files (x86)\\Tobii\\",
-
-        // Path to a transparent mouse icon. This is used to hide the mouse
-        // pointer
-        "BlankMouseIconPath": "blank.cur",
->>>>>>> e80bd29c
 
         // Path to the standard mouse pointer icon. This is used to restore the
         // mouse pointer
@@ -126,10 +118,5 @@
 
 ## Log File
 All executables write continuously to the same log file.
-<<<<<<< HEAD
-This allows to track the eyetracker events that happened throughout a ztree session within one log file.
-The log file is produced at the root directory of the installation path of the here described utilities.
-=======
 This allows to track the eye tracker events that happened throughout a ztree session within one log file.
-The log file is produced at the root directory of the application which is making the calls to the executables (e.g. at the location of `zleaf.exe`).
->>>>>>> e80bd29c
+The log file is produced at the root directory of the application which is making the calls to the executables (e.g. at the location of `zleaf.exe`).